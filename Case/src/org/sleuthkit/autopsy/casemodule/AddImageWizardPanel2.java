--- conflicted
+++ resolved
@@ -268,11 +268,7 @@
                 }
             });
             try {
-<<<<<<< HEAD
-                process = currentCase.makeAddImageProcess(timeZone);
-=======
-                process = currentCase.makeAddImageProcess(Case.convertTimeZone(timeZone), noFatOrphans);
->>>>>>> ac4cc7c6
+                process = currentCase.makeAddImageProcess(timeZone, noFatOrphans);
                 cancelledWhileRunning.enable();
                 process.run(imgPaths);
             } catch (TskException ex) {
