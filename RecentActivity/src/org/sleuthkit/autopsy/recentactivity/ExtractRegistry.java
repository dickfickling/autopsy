 /*
 *
 * Autopsy Forensic Browser
 * 
 * Copyright 2012 42six Solutions.
 * Contact: aebadirad <at> 42six <dot> com
 * Project Contact/Architect: carrier <at> sleuthkit <dot> org
 * 
 * Licensed under the Apache License, Version 2.0 (the "License");
 * you may not use this file except in compliance with the License.
 * You may obtain a copy of the License at
 * 
 *     http://www.apache.org/licenses/LICENSE-2.0
 * 
 * Unless required by applicable law or agreed to in writing, software
 * distributed under the License is distributed on an "AS IS" BASIS,
 * WITHOUT WARRANTIES OR CONDITIONS OF ANY KIND, either express or implied.
 * See the License for the specific language governing permissions and
 * limitations under the License.
 */
package org.sleuthkit.autopsy.recentactivity;

import java.io.File;
import java.io.*;
import java.sql.ResultSet;
import java.text.ParseException;
import java.text.SimpleDateFormat;
import java.util.*;
import java.util.logging.Level;
import org.sleuthkit.autopsy.coreutils.Logger;
import org.jdom.Document;
import org.jdom.Element;
import org.jdom.input.SAXBuilder;
import org.openide.modules.InstalledFileLocator;
import org.sleuthkit.autopsy.casemodule.Case;
import org.sleuthkit.autopsy.datamodel.ContentUtils;
import org.sleuthkit.autopsy.ingest.IngestImageWorkerController;
import org.sleuthkit.autopsy.ingest.IngestServices;
import org.sleuthkit.autopsy.ingest.IngestModuleImage;
import org.sleuthkit.autopsy.ingest.IngestModuleInit;
import org.sleuthkit.datamodel.BlackboardArtifact.ARTIFACT_TYPE;
import org.sleuthkit.datamodel.BlackboardAttribute.ATTRIBUTE_TYPE;
import org.sleuthkit.datamodel.*;

/**
 * Extracting windows registry data using regripper
 */
public class ExtractRegistry extends Extract implements IngestModuleImage {
    
    public Logger logger = Logger.getLogger(this.getClass().getName());
    private String RR_PATH;
    boolean rrFound = false;
    private int sysid;
    private IngestServices services;

    ExtractRegistry() {
        final File rrRoot = InstalledFileLocator.getDefault().locate("rr", ExtractRegistry.class.getPackage().getName(), false);
        if (rrRoot == null) {
            logger.log(Level.WARNING, "RegRipper not found");
            rrFound = false;
            return;
        } else {
            rrFound = true;
        }
//        try {
//            Case currentCase = Case.getCurrentCase(); // get the most updated case
//            SleuthkitCase tempDb = currentCase.getSleuthkitCase();
//            ResultSet artset = tempDb.runQuery("SELECT * from blackboard_artifact_types WHERE type_name = 'TSK_SYS_INFO'");
//
//            while (artset.next()) {
//                sysid = artset.getInt("artifact_type_id");
//            }
//        } catch (Exception e) {
//        }
        final String rrHome = rrRoot.getAbsolutePath();
        logger.log(Level.INFO, "RegRipper home: " + rrHome);

        RR_PATH = rrHome + File.separator + "rip.exe";
    }

    private void getregistryfiles(Image image, IngestImageWorkerController controller) {
        try {
            Case currentCase = Case.getCurrentCase(); // get the most updated case
            SleuthkitCase tempDb = currentCase.getSleuthkitCase();
            Collection<FileSystem> imageFS = tempDb.getFileSystems(image);
            List<String> fsIds = new LinkedList<String>();
            for (FileSystem img : imageFS) {
                Long tempID = img.getId();
                fsIds.add(tempID.toString());
            }

            String allFS = new String();
            for (int i = 0; i < fsIds.size(); i++) {
                if (i == 0) {
                    allFS += " AND (0";
                }
                allFS += " OR fs_obj_id = '" + fsIds.get(i) + "'";
                if (i == fsIds.size() - 1) {
                    allFS += ")";
                }
            }
            List<FsContent> Regfiles = new ArrayList<FsContent>();
            try {
                ResultSet rs = tempDb.runQuery("select * from tsk_files where lower(name) = 'ntuser.dat' OR lower(parent_path) LIKE '%/system32/config%' and (name LIKE 'system' OR name LIKE 'software' OR name = 'SECURITY' OR name = 'SAM' OR name = 'default')" + allFS);
                Regfiles = tempDb.resultSetToFsContents(rs);
            } catch (Exception ex) {
                logger.log(Level.WARNING, "Error while trying to read into a sqlite db.{0}", ex);
            }

            int j = 0;

            while (j < Regfiles.size()) {
                boolean Success;
                Content orgFS = Regfiles.get(j);
                long orgId = orgFS.getId();
                String temps = currentCase.getTempDirectory() + "\\" + Regfiles.get(j).getName().toString();
                try {
                    ContentUtils.writeToFile(Regfiles.get(j), new File(currentCase.getTempDirectory() + "\\" + Regfiles.get(j).getName()));
                } catch (Exception ex) {
                    logger.log(Level.WARNING, "Error while trying to read into a sqlite db.{0}", ex);
                }
                File regFile = new File(temps);
                logger.log(Level.INFO, moduleName + "- Now getting registry information from " + temps);
                String txtPath = executeRegRip(temps, j);
                if (txtPath.length() > 0) {
                    Success = parseReg(txtPath, orgId);
                } else {
                    Success = false;
                }
                //At this point pasco2 proccessed the index files.
                //Now fetch the results, parse them and the delete the files.
                if (Success) {
                    //Delete dat file since it was succcessful
                    regFile.delete();
                }
                j++;

            }
        } catch (Exception ex) {
            logger.log(Level.WARNING, "Error while trying to get Registry files", ex);
        }

    }

    // TODO: Hardcoded command args/path needs to be removed. Maybe set some constants and set env variables for classpath
    // I'm not happy with this code. Can't stand making a system call, is not an acceptable solution but is a hack for now.
    private String executeRegRip(String regFilePath, int fileIndex) {
        String txtPath = regFilePath + Integer.toString(fileIndex) + ".txt";
        String type = "";


        try {

            if (regFilePath.toLowerCase().contains("system")) {
                type = "autopsysystem";
            }
            if (regFilePath.toLowerCase().contains("software")) {
                type = "autopsysoftware";
            }
            if (regFilePath.toLowerCase().contains("ntuser")) {
                type = "autopsy";
            }
            if (regFilePath.toLowerCase().contains("default")) {
                type = "1default";
            }
            if (regFilePath.toLowerCase().contains("sam")) {
                type = "1sam";
            }
            if (regFilePath.toLowerCase().contains("security")) {
                type = "1security";
            }

            String command = "\"" + RR_PATH + "\" -r \"" + regFilePath + "\" -f " + type + " > \"" + txtPath + "\" 2> NUL";
            JavaSystemCaller.Exec.execute("\"" + command + "\"");


        } catch (Exception e) {

            logger.log(Level.WARNING, "ExtractRegistry::executeRegRip() -> ", e);
        }

        return txtPath;
    }

    private boolean parseReg(String regRecord, long orgId) {
        Case currentCase = Case.getCurrentCase(); // get the most updated case
        SleuthkitCase tempDb = currentCase.getSleuthkitCase();

        try {
            File regfile = new File(regRecord);
            FileInputStream fstream = new FileInputStream(regfile);
            InputStreamReader fstreamReader = new InputStreamReader(fstream, "UTF-8");
            BufferedReader input = new BufferedReader(fstreamReader);
            //logger.log(Level.INFO, "using encoding " + fstreamReader.getEncoding());
            String regString = new Scanner(input).useDelimiter("\\Z").next();
            regfile.delete();
            String startdoc = "<?xml version=\"1.0\"?><document>";
            String result = regString.replaceAll("----------------------------------------", "");
            result = result.replaceAll("\\n", "");
            result = result.replaceAll("\\r", "");
            result = result.replaceAll("'", "&apos;");
            result = result.replaceAll("&", "&amp;");
            String enddoc = "</document>";
            String stringdoc = startdoc + result + enddoc;
            SAXBuilder sb = new SAXBuilder();
            Document document = sb.build(new StringReader(stringdoc));
            Element root = document.getRootElement();
            List<Element> types = root.getChildren();
            Iterator<Element> iterator = types.iterator();
            while (iterator.hasNext()) {
                String etime = "";
                String context = "";
                Element tempnode = iterator.next();
                // Element tempnode = types.get(i);
                context = tempnode.getName();
                Element timenode = tempnode.getChild("time");
                etime = timenode.getTextTrim();
                Long time = null;
                try {
                    Long epochtime = new SimpleDateFormat("EEE MMM d HH:mm:ss yyyy").parse(etime).getTime();
                    time = epochtime.longValue();
                    String Tempdate = time.toString();
                    time = Long.valueOf(Tempdate) / 1000;
                } catch (ParseException e) {
                    logger.log(Level.WARNING, "RegRipper::Conversion on DateTime -> ", e);
                }
                Element artroot = tempnode.getChild("artifacts");
                List<Element> artlist = artroot.getChildren();
                String winver = "";
                String installdate = "";
                if (artlist.isEmpty()) {
                } else {
                    Iterator<Element> aiterator = artlist.iterator();
                    while (aiterator.hasNext()) {
                        Element artnode = aiterator.next();
                        String name = artnode.getAttributeValue("name");
                        String value = artnode.getTextTrim();
                        Collection<BlackboardAttribute> bbattributes = new ArrayList<BlackboardAttribute>();

                        if ("recentdocs".equals(context)) {
                            //               BlackboardArtifact bbart = tempDb.getContentById(orgId).newArtifact(ARTIFACT_TYPE.TSK_RECENT_OBJECT);
                            //               bbattributes.add(new BlackboardAttribute(ATTRIBUTE_TYPE.TSK_LAST_ACCESSED.getTypeID(), "RecentActivity", context, time));
                            //               bbattributes.add(new BlackboardAttribute(ATTRIBUTE_TYPE.TSK_NAME.getTypeID(), "RecentActivity", context, name));
                            //               bbattributes.add(new BlackboardAttribute(ATTRIBUTE_TYPE.TSK_VALUE.getTypeID(), "RecentActivity", context, value));
                            //               bbart.addAttributes(bbattributes);
                        } else if ("usb".equals(context)) {

                            Long utime = null;
                            try {

                                utime = Long.parseLong(name);
                                String Tempdate = utime.toString();
                                utime = Long.valueOf(Tempdate);
                                utime = utime;
                            } catch (Exception e) {
                                logger.log(Level.WARNING, "RegRipper::Conversion on DateTime -> ", e);
                            }

                            BlackboardArtifact bbart = tempDb.getContentById(orgId).newArtifact(ARTIFACT_TYPE.TSK_DEVICE_ATTACHED);
                                //TODO Revisit usage of deprecated constructor as per TSK-583
<<<<<<< HEAD
                                //bbattributes.add(new BlackboardAttribute(ATTRIBUTE_TYPE.TSK_DATETIME.getTypeID(), "RecentActivity", context, utime));
                                bbattributes.add(new BlackboardAttribute(ATTRIBUTE_TYPE.TSK_DATETIME.getTypeID(), "RecentActivity",  utime));
=======
                                bbattributes.add(new BlackboardAttribute(ATTRIBUTE_TYPE.TSK_DATETIME.getTypeID(), "RecentActivity", context, utime));
>>>>>>> ff638873
                            String dev = artnode.getAttributeValue("dev");
                                //TODO Revisit usage of deprecated constructor as per TSK-583
                                //bbattributes.add(new BlackboardAttribute(ATTRIBUTE_TYPE.TSK_DEVICE_MODEL.getTypeID(), "RecentActivity", context, dev));
                                //bbattributes.add(new BlackboardAttribute(ATTRIBUTE_TYPE.TSK_DEVICE_ID.getTypeID(), "RecentActivity", context, value));
                                bbattributes.add(new BlackboardAttribute(ATTRIBUTE_TYPE.TSK_DEVICE_MODEL.getTypeID(), "RecentActivity", dev));
                                bbattributes.add(new BlackboardAttribute(ATTRIBUTE_TYPE.TSK_DEVICE_ID.getTypeID(), "RecentActivity", value));
                            bbart.addAttributes(bbattributes);
                        } else if ("uninstall".equals(context)) {
                            Long ftime = null;
                            try {
                                Long epochtime = new SimpleDateFormat("EEE MMM d HH:mm:ss yyyy").parse(name).getTime();
                                ftime = epochtime.longValue();
                                ftime = ftime / 1000;
                            } catch (ParseException e) {
                                logger.log(Level.WARNING, "RegRipper::Conversion on DateTime -> ", e);
                            }
                                //TODO Revisit usage of deprecated constructor as per TSK-583
<<<<<<< HEAD
//                                bbattributes.add(new BlackboardAttribute(ATTRIBUTE_TYPE.TSK_LAST_ACCESSED.getTypeID(), "RecentActivity", context, time));
//                                bbattributes.add(new BlackboardAttribute(ATTRIBUTE_TYPE.TSK_PROG_NAME.getTypeID(), "RecentActivity", context, value));
//                                bbattributes.add(new BlackboardAttribute(ATTRIBUTE_TYPE.TSK_DATETIME.getTypeID(), "RecentActivity", context, ftime));
                                 bbattributes.add(new BlackboardAttribute(ATTRIBUTE_TYPE.TSK_LAST_ACCESSED.getTypeID(), "RecentActivity", time));
                                 bbattributes.add(new BlackboardAttribute(ATTRIBUTE_TYPE.TSK_PROG_NAME.getTypeID(), "RecentActivity", value));
                                 bbattributes.add(new BlackboardAttribute(ATTRIBUTE_TYPE.TSK_DATETIME.getTypeID(), "RecentActivity", ftime));
=======
                                bbattributes.add(new BlackboardAttribute(ATTRIBUTE_TYPE.TSK_LAST_ACCESSED.getTypeID(), "RecentActivity", context, time));
                                bbattributes.add(new BlackboardAttribute(ATTRIBUTE_TYPE.TSK_PROG_NAME.getTypeID(), "RecentActivity", context, value));
                                bbattributes.add(new BlackboardAttribute(ATTRIBUTE_TYPE.TSK_DATETIME.getTypeID(), "RecentActivity", context, ftime));
>>>>>>> ff638873
                            BlackboardArtifact bbart = tempDb.getContentById(orgId).newArtifact(ARTIFACT_TYPE.TSK_INSTALLED_PROG);
                            bbart.addAttributes(bbattributes);
                        } else if ("WinVersion".equals(context)) {

                            if (name.contains("ProductName")) {
                                winver = value;
                            }
                            if (name.contains("CSDVersion")) {
                                winver = winver + " " + value;
                            }
                            if (name.contains("InstallDate")) {
                                installdate = value;
                                Long installtime = null;
                                try {
                                    Long epochtime = new SimpleDateFormat("EEE MMM d HH:mm:ss yyyy").parse(value).getTime();
                                    installtime = epochtime.longValue();
                                    String Tempdate = installtime.toString();
                                    installtime = Long.valueOf(Tempdate) / 1000;
                                } catch (ParseException e) {
                                    logger.log(Level.WARNING, "RegRipper::Conversion on DateTime -> ", e);
                                }
                                    //TODO Revisit usage of deprecated constructor as per TSK-583
<<<<<<< HEAD
//                                    bbattributes.add(new BlackboardAttribute(ATTRIBUTE_TYPE.TSK_PROG_NAME.getTypeID(), "RecentActivity", context, winver));
//                                    bbattributes.add(new BlackboardAttribute(ATTRIBUTE_TYPE.TSK_DATETIME.getTypeID(), "RecentActivity", context, installtime));
                                     bbattributes.add(new BlackboardAttribute(ATTRIBUTE_TYPE.TSK_PROG_NAME.getTypeID(), "RecentActivity", winver));
                                     bbattributes.add(new BlackboardAttribute(ATTRIBUTE_TYPE.TSK_DATETIME.getTypeID(), "RecentActivity", installtime));
=======
                                    bbattributes.add(new BlackboardAttribute(ATTRIBUTE_TYPE.TSK_PROG_NAME.getTypeID(), "RecentActivity", context, winver));
                                    bbattributes.add(new BlackboardAttribute(ATTRIBUTE_TYPE.TSK_DATETIME.getTypeID(), "RecentActivity", context, installtime));
>>>>>>> ff638873
                                BlackboardArtifact bbart = tempDb.getContentById(orgId).newArtifact(ARTIFACT_TYPE.TSK_INSTALLED_PROG);
                                bbart.addAttributes(bbattributes);
                            }
                        } else if ("office".equals(context)) {
                                                       
                            BlackboardArtifact bbart = tempDb.getContentById(orgId).newArtifact(ARTIFACT_TYPE.TSK_RECENT_OBJECT);
                                //TODO Revisit usage of deprecated constructor as per TSK-583
<<<<<<< HEAD
//                                bbattributes.add(new BlackboardAttribute(ATTRIBUTE_TYPE.TSK_LAST_ACCESSED.getTypeID(), "RecentActivity", context, time));
//                                bbattributes.add(new BlackboardAttribute(ATTRIBUTE_TYPE.TSK_NAME.getTypeID(), "RecentActivity", context, name));
//                                bbattributes.add(new BlackboardAttribute(ATTRIBUTE_TYPE.TSK_VALUE.getTypeID(), "RecentActivity", context, value));
//                                bbattributes.add(new BlackboardAttribute(ATTRIBUTE_TYPE.TSK_PROG_NAME.getTypeID(), "RecentActivity", context, artnode.getName()));
                                 bbattributes.add(new BlackboardAttribute(ATTRIBUTE_TYPE.TSK_LAST_ACCESSED.getTypeID(), "RecentActivity", time));
                                 bbattributes.add(new BlackboardAttribute(ATTRIBUTE_TYPE.TSK_NAME.getTypeID(), "RecentActivity", name));
                                 bbattributes.add(new BlackboardAttribute(ATTRIBUTE_TYPE.TSK_VALUE.getTypeID(), "RecentActivity", value));
                                 bbattributes.add(new BlackboardAttribute(ATTRIBUTE_TYPE.TSK_PROG_NAME.getTypeID(), "RecentActivity", artnode.getName()));
=======
                                bbattributes.add(new BlackboardAttribute(ATTRIBUTE_TYPE.TSK_LAST_ACCESSED.getTypeID(), "RecentActivity", context, time));
                                bbattributes.add(new BlackboardAttribute(ATTRIBUTE_TYPE.TSK_NAME.getTypeID(), "RecentActivity", context, name));
                                bbattributes.add(new BlackboardAttribute(ATTRIBUTE_TYPE.TSK_VALUE.getTypeID(), "RecentActivity", context, value));
                                bbattributes.add(new BlackboardAttribute(ATTRIBUTE_TYPE.TSK_PROG_NAME.getTypeID(), "RecentActivity", context, artnode.getName()));
>>>>>>> ff638873
                            bbart.addAttributes(bbattributes);

                        } else {
//                            BlackboardArtifact bbart = tempDb.getContentById(orgId).newArtifact(sysid);
//                            bbart.addAttributes(bbattributes);
                        }
                    }
                }
            }
        } catch (Exception ex) {

            logger.log(Level.WARNING, "Error while trying to read into a registry file." + ex);
        }
        return true;
    }

    @Override
    public void process(Image image, IngestImageWorkerController controller) {
        this.getregistryfiles(image, controller);
    }

    @Override
    public void init(IngestModuleInit initContext) {
        services = IngestServices.getDefault();
    }

    @Override
    public void complete() {
        throw new UnsupportedOperationException("Not supported yet.");
    }

    @Override
    public void stop() {
        if (JavaSystemCaller.Exec.getProcess() != null) {
            JavaSystemCaller.Exec.stop();
        }
    }

    @Override
    public String getName() {
        return "Registry";
    }

    @Override
    public String getDescription() {
        return "Extracts activity from the Windows registry utilizing RegRipper.";
    }

    @Override
    public ModuleType getType() {
        return ModuleType.Image;
    }

    @Override
    public boolean hasSimpleConfiguration() {
        return false;
    }

    @Override
    public boolean hasAdvancedConfiguration() {
        return false;
    }

    @Override
    public javax.swing.JPanel getSimpleConfiguration() {
        return null;
    }

    @Override
    public javax.swing.JPanel getAdvancedConfiguration() {
        return null;
    }

    @Override
    public void saveAdvancedConfiguration() {
    }

    @Override
    public void saveSimpleConfiguration() {
    }

    @Override
    public boolean hasBackgroundJobsRunning() {
        return false;
    }
}<|MERGE_RESOLUTION|>--- conflicted
+++ resolved
@@ -258,12 +258,9 @@
 
                             BlackboardArtifact bbart = tempDb.getContentById(orgId).newArtifact(ARTIFACT_TYPE.TSK_DEVICE_ATTACHED);
                                 //TODO Revisit usage of deprecated constructor as per TSK-583
-<<<<<<< HEAD
                                 //bbattributes.add(new BlackboardAttribute(ATTRIBUTE_TYPE.TSK_DATETIME.getTypeID(), "RecentActivity", context, utime));
                                 bbattributes.add(new BlackboardAttribute(ATTRIBUTE_TYPE.TSK_DATETIME.getTypeID(), "RecentActivity",  utime));
-=======
                                 bbattributes.add(new BlackboardAttribute(ATTRIBUTE_TYPE.TSK_DATETIME.getTypeID(), "RecentActivity", context, utime));
->>>>>>> ff638873
                             String dev = artnode.getAttributeValue("dev");
                                 //TODO Revisit usage of deprecated constructor as per TSK-583
                                 //bbattributes.add(new BlackboardAttribute(ATTRIBUTE_TYPE.TSK_DEVICE_MODEL.getTypeID(), "RecentActivity", context, dev));
@@ -281,18 +278,15 @@
                                 logger.log(Level.WARNING, "RegRipper::Conversion on DateTime -> ", e);
                             }
                                 //TODO Revisit usage of deprecated constructor as per TSK-583
-<<<<<<< HEAD
 //                                bbattributes.add(new BlackboardAttribute(ATTRIBUTE_TYPE.TSK_LAST_ACCESSED.getTypeID(), "RecentActivity", context, time));
 //                                bbattributes.add(new BlackboardAttribute(ATTRIBUTE_TYPE.TSK_PROG_NAME.getTypeID(), "RecentActivity", context, value));
 //                                bbattributes.add(new BlackboardAttribute(ATTRIBUTE_TYPE.TSK_DATETIME.getTypeID(), "RecentActivity", context, ftime));
                                  bbattributes.add(new BlackboardAttribute(ATTRIBUTE_TYPE.TSK_LAST_ACCESSED.getTypeID(), "RecentActivity", time));
                                  bbattributes.add(new BlackboardAttribute(ATTRIBUTE_TYPE.TSK_PROG_NAME.getTypeID(), "RecentActivity", value));
                                  bbattributes.add(new BlackboardAttribute(ATTRIBUTE_TYPE.TSK_DATETIME.getTypeID(), "RecentActivity", ftime));
-=======
                                 bbattributes.add(new BlackboardAttribute(ATTRIBUTE_TYPE.TSK_LAST_ACCESSED.getTypeID(), "RecentActivity", context, time));
                                 bbattributes.add(new BlackboardAttribute(ATTRIBUTE_TYPE.TSK_PROG_NAME.getTypeID(), "RecentActivity", context, value));
                                 bbattributes.add(new BlackboardAttribute(ATTRIBUTE_TYPE.TSK_DATETIME.getTypeID(), "RecentActivity", context, ftime));
->>>>>>> ff638873
                             BlackboardArtifact bbart = tempDb.getContentById(orgId).newArtifact(ARTIFACT_TYPE.TSK_INSTALLED_PROG);
                             bbart.addAttributes(bbattributes);
                         } else if ("WinVersion".equals(context)) {
@@ -315,15 +309,12 @@
                                     logger.log(Level.WARNING, "RegRipper::Conversion on DateTime -> ", e);
                                 }
                                     //TODO Revisit usage of deprecated constructor as per TSK-583
-<<<<<<< HEAD
 //                                    bbattributes.add(new BlackboardAttribute(ATTRIBUTE_TYPE.TSK_PROG_NAME.getTypeID(), "RecentActivity", context, winver));
 //                                    bbattributes.add(new BlackboardAttribute(ATTRIBUTE_TYPE.TSK_DATETIME.getTypeID(), "RecentActivity", context, installtime));
                                      bbattributes.add(new BlackboardAttribute(ATTRIBUTE_TYPE.TSK_PROG_NAME.getTypeID(), "RecentActivity", winver));
                                      bbattributes.add(new BlackboardAttribute(ATTRIBUTE_TYPE.TSK_DATETIME.getTypeID(), "RecentActivity", installtime));
-=======
                                     bbattributes.add(new BlackboardAttribute(ATTRIBUTE_TYPE.TSK_PROG_NAME.getTypeID(), "RecentActivity", context, winver));
                                     bbattributes.add(new BlackboardAttribute(ATTRIBUTE_TYPE.TSK_DATETIME.getTypeID(), "RecentActivity", context, installtime));
->>>>>>> ff638873
                                 BlackboardArtifact bbart = tempDb.getContentById(orgId).newArtifact(ARTIFACT_TYPE.TSK_INSTALLED_PROG);
                                 bbart.addAttributes(bbattributes);
                             }
@@ -331,7 +322,6 @@
                                                        
                             BlackboardArtifact bbart = tempDb.getContentById(orgId).newArtifact(ARTIFACT_TYPE.TSK_RECENT_OBJECT);
                                 //TODO Revisit usage of deprecated constructor as per TSK-583
-<<<<<<< HEAD
 //                                bbattributes.add(new BlackboardAttribute(ATTRIBUTE_TYPE.TSK_LAST_ACCESSED.getTypeID(), "RecentActivity", context, time));
 //                                bbattributes.add(new BlackboardAttribute(ATTRIBUTE_TYPE.TSK_NAME.getTypeID(), "RecentActivity", context, name));
 //                                bbattributes.add(new BlackboardAttribute(ATTRIBUTE_TYPE.TSK_VALUE.getTypeID(), "RecentActivity", context, value));
@@ -340,12 +330,10 @@
                                  bbattributes.add(new BlackboardAttribute(ATTRIBUTE_TYPE.TSK_NAME.getTypeID(), "RecentActivity", name));
                                  bbattributes.add(new BlackboardAttribute(ATTRIBUTE_TYPE.TSK_VALUE.getTypeID(), "RecentActivity", value));
                                  bbattributes.add(new BlackboardAttribute(ATTRIBUTE_TYPE.TSK_PROG_NAME.getTypeID(), "RecentActivity", artnode.getName()));
-=======
                                 bbattributes.add(new BlackboardAttribute(ATTRIBUTE_TYPE.TSK_LAST_ACCESSED.getTypeID(), "RecentActivity", context, time));
                                 bbattributes.add(new BlackboardAttribute(ATTRIBUTE_TYPE.TSK_NAME.getTypeID(), "RecentActivity", context, name));
                                 bbattributes.add(new BlackboardAttribute(ATTRIBUTE_TYPE.TSK_VALUE.getTypeID(), "RecentActivity", context, value));
                                 bbattributes.add(new BlackboardAttribute(ATTRIBUTE_TYPE.TSK_PROG_NAME.getTypeID(), "RecentActivity", context, artnode.getName()));
->>>>>>> ff638873
                             bbart.addAttributes(bbattributes);
 
                         } else {
